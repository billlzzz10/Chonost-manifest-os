import { useState, useEffect, useRef, useCallback, useMemo } from 'react'
import { Button } from '@/shared/ui/button'
import { Input } from '@/shared/ui/input'
import { ScrollArea } from '@/shared/ui/scroll-area'
import { Send, Bot } from 'lucide-react'
import MessageItem from './MessageItem'
import { OperationalInsightCard } from './components/OperationalInsightCard'
import { createDemoCardLayout } from './card-system/defaultCardFactory'

export function ChatInterface({ selectedChatId, setSelectedChatId }) {
  const [messages, setMessages] = useState([])
  const [currentMessage, setCurrentMessage] = useState('')
  const [loading, setLoading] = useState(false)
  const [sending, setSending] = useState(false)
  const messagesEndRef = useRef(null)

  const insightCardLayout = useMemo(() => createDemoCardLayout(selectedChatId), [selectedChatId])
<<<<<<< HEAD
=======

  const handleExecuteCli = useCallback(async (command, sandboxed) => {
    const startedAt = new Date()
    return {
      message: `Simulated execution of "${command}"${sandboxed ? ' in sandbox' : ''}.`,
      output: [
        `Command validated at ${startedAt.toISOString()}`,
        sandboxed ? 'Sandbox isolation: enabled' : 'Sandbox isolation: disabled',
        'No destructive operations detected.',
      ],
      startedAt,
      completedAt: new Date(),
    }
  }, [])

  useEffect(() => {
    if (selectedChatId) {
      fetchMessages()
    } else {
      setMessages([])
    }
  }, [selectedChatId, fetchMessages])

  useEffect(() => {
    scrollToBottom()
  }, [messages, scrollToBottom])
>>>>>>> 62bc9eae

  const scrollToBottom = useCallback(() => {
    messagesEndRef.current?.scrollIntoView({ behavior: 'smooth' })
  }, [])

  const fetchMessages = useCallback(async () => {
    setLoading(true)
    try {
      if (!selectedChatId) {
        return
      }
      const response = await fetch(`/api/chat/sessions/${selectedChatId}`)
      if (!response.ok) {
        throw new Error(`Failed to fetch messages: ${response.status}`)
      }
      const data = await response.json()
      if (data.success) {
        setMessages(data.data.messages || [])
      } else {
        console.warn('Chat session responded without success flag set to true.')
      }
    } catch (error) {
      console.error('Error fetching messages:', error)
    } finally {
      setLoading(false)
    }
  }, [selectedChatId])

  useEffect(() => {
    if (selectedChatId) {
      fetchMessages()
    } else {
      setMessages([])
    }
  }, [selectedChatId, fetchMessages])

  useEffect(() => {
    scrollToBottom()
  }, [messages, scrollToBottom])

  const handleExecuteCli = useCallback(async (command, sandboxed) => {
    const startedAt = new Date()
    return {
      message: `Simulated execution of "${command}"${sandboxed ? ' in sandbox' : ''}.`,
      output: [
        `Command validated at ${startedAt.toISOString()}`,
        sandboxed ? 'Sandbox isolation: enabled' : 'Sandbox isolation: disabled',
        'No destructive operations detected.',
      ],
      startedAt,
      completedAt: new Date(),
    }
  }, [])

  const sendMessage = useCallback(async () => {
    if (!currentMessage.trim() || !selectedChatId || sending) return
    const messageContent = currentMessage.trim()
    setCurrentMessage('')
    setSending(true)
    try {
      const response = await fetch(`/api/chat/sessions/${selectedChatId}/messages`, {
        method: 'POST',
        headers: { 'Content-Type': 'application/json' },
        body: JSON.stringify({ content: messageContent, message_metadata: { timestamp: new Date().toISOString() } }),
      })
      if (!response.ok) {
        throw new Error(`Failed to send message: ${response.status}`)
      }
      const data = await response.json()
      if (data.success) {
        setMessages((prev) => [...prev, data.data])
        setTimeout(() => {
          const aiResponse = {
            id: Date.now(),
            chat_session_id: selectedChatId,
            content: `ขอบคุณสำหรับข้อความ: "${messageContent}" ฉันเป็น AI Assistant ที่สามารถช่วยคุณเชื่อมต่อและทำงานกับบริการต่างๆ ได้`,
            role: 'assistant',
            timestamp: new Date().toISOString(),
            message_metadata: {},
          }
          setMessages((prev) => [...prev, aiResponse])
        }, 1000)
      } else {
        console.warn('Message submission did not return a success flag.')
      }
    } catch (error) {
      console.error('Error sending message:', error)
    } finally {
      setSending(false)
    }
  }, [currentMessage, selectedChatId, sending])

  const handleKeyPress = useCallback((e) => {
    if (e.key === 'Enter' && !e.shiftKey) {
      e.preventDefault()
      sendMessage()
    }
  }, [sendMessage])

  const formatTime = useCallback((timestamp) => 
    new Date(timestamp).toLocaleTimeString('th-TH', { hour: '2-digit', minute: '2-digit' }), [])

  if (!selectedChatId) {
    return (
      <div className="flex-1 flex items-center justify-center bg-gray-50">
        <div className="text-center">
          <Bot className="mx-auto h-12 w-12 text-gray-400 mb-4" />
          <h3 className="text-lg font-medium text-gray-900 mb-2">ยินดีต้อนรับสู่ Chat Integration</h3>
          <p className="text-gray-500 mb-4">เลือกแชตจากแถบด้านซ้าย หรือสร้างแชตใหม่เพื่อเริ่มต้น</p>
        </div>
      </div>
    )
  }

  return (
    <div className="flex-1 flex flex-col">
      <div className="bg-white border-b border-gray-200 p-4">
        <h2 className="text-lg font-semibold text-gray-900">แชต</h2>
      </div>
      <ScrollArea className="flex-1 space-y-4 p-4">
        <OperationalInsightCard layout={insightCardLayout} onExecuteCli={handleExecuteCli} />
        {loading ? (
          <div className="text-center py-8 text-gray-500">กำลังโหลดข้อความ...</div>
        ) : messages.length === 0 ? (
          <div className="text-center py-8 text-gray-500">
            <Bot className="mx-auto h-8 w-8 text-gray-400 mb-2" />
            เริ่มการสนทนาใหม่
          </div>
        ) : (
          <div className="space-y-4">
            {messages.map((message) => (
              <MessageItem
                key={message.id}
                message={message}
                formatTime={formatTime}
              />
            ))}
            <div ref={messagesEndRef} />
          </div>
        )}
      </ScrollArea>
      <div className="bg-white border-t border-gray-200 p-4">
        <div className="flex space-x-2">
          <Input value={currentMessage} onChange={(e) => setCurrentMessage(e.target.value)} onKeyPress={handleKeyPress} placeholder="พิมพ์ข้อความ..." disabled={sending} className="flex-1" />
          <Button onClick={sendMessage} disabled={!currentMessage.trim() || sending} size="icon">
            <Send className="h-4 w-4" />
          </Button>
        </div>
      </div>
    </div>
  )
}

export default ChatInterface
<|MERGE_RESOLUTION|>--- conflicted
+++ resolved
@@ -1,6 +1,3 @@
-import { useState, useEffect, useRef, useCallback, useMemo } from 'react'
-import { Button } from '@/shared/ui/button'
-import { Input } from '@/shared/ui/input'
 import { ScrollArea } from '@/shared/ui/scroll-area'
 import { Send, Bot } from 'lucide-react'
 import MessageItem from './MessageItem'
@@ -15,35 +12,6 @@
   const messagesEndRef = useRef(null)
 
   const insightCardLayout = useMemo(() => createDemoCardLayout(selectedChatId), [selectedChatId])
-<<<<<<< HEAD
-=======
-
-  const handleExecuteCli = useCallback(async (command, sandboxed) => {
-    const startedAt = new Date()
-    return {
-      message: `Simulated execution of "${command}"${sandboxed ? ' in sandbox' : ''}.`,
-      output: [
-        `Command validated at ${startedAt.toISOString()}`,
-        sandboxed ? 'Sandbox isolation: enabled' : 'Sandbox isolation: disabled',
-        'No destructive operations detected.',
-      ],
-      startedAt,
-      completedAt: new Date(),
-    }
-  }, [])
-
-  useEffect(() => {
-    if (selectedChatId) {
-      fetchMessages()
-    } else {
-      setMessages([])
-    }
-  }, [selectedChatId, fetchMessages])
-
-  useEffect(() => {
-    scrollToBottom()
-  }, [messages, scrollToBottom])
->>>>>>> 62bc9eae
 
   const scrollToBottom = useCallback(() => {
     messagesEndRef.current?.scrollIntoView({ behavior: 'smooth' })
@@ -167,34 +135,4 @@
         <OperationalInsightCard layout={insightCardLayout} onExecuteCli={handleExecuteCli} />
         {loading ? (
           <div className="text-center py-8 text-gray-500">กำลังโหลดข้อความ...</div>
-        ) : messages.length === 0 ? (
-          <div className="text-center py-8 text-gray-500">
-            <Bot className="mx-auto h-8 w-8 text-gray-400 mb-2" />
-            เริ่มการสนทนาใหม่
-          </div>
-        ) : (
-          <div className="space-y-4">
-            {messages.map((message) => (
-              <MessageItem
-                key={message.id}
-                message={message}
-                formatTime={formatTime}
-              />
-            ))}
-            <div ref={messagesEndRef} />
-          </div>
-        )}
-      </ScrollArea>
-      <div className="bg-white border-t border-gray-200 p-4">
-        <div className="flex space-x-2">
-          <Input value={currentMessage} onChange={(e) => setCurrentMessage(e.target.value)} onKeyPress={handleKeyPress} placeholder="พิมพ์ข้อความ..." disabled={sending} className="flex-1" />
-          <Button onClick={sendMessage} disabled={!currentMessage.trim() || sending} size="icon">
-            <Send className="h-4 w-4" />
-          </Button>
-        </div>
-      </div>
-    </div>
-  )
-}
-
-export default ChatInterface
+        ) : messages.length === 0 ? (